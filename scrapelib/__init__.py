import logging
import os
import sys
import tempfile
import time

import requests
from .cache import CachingSession, FileCache    # noqa

if sys.version_info[0] < 3:         # pragma: no cover
    from urllib2 import urlopen as urllib_urlopen
    from urllib2 import URLError as urllib_URLError
    _str_type = unicode
else:                               # pragma: no cover
    from urllib.request import urlopen as urllib_urlopen
    from urllib.error import URLError as urllib_URLError
    _str_type = str

__version__ = '0.10.1'
_user_agent = ' '.join(('scrapelib', __version__, requests.utils.default_user_agent()))


class NullHandler(logging.Handler):
    def emit(self, record):
        pass

_log = logging.getLogger('scrapelib')
_log.addHandler(NullHandler())


class HTTPMethodUnavailableError(requests.RequestException):
    """
    Raised when the supplied HTTP method is invalid or not supported
    by the HTTP backend.
    """

    def __init__(self, message, method):
        super(HTTPMethodUnavailableError, self).__init__(message)
        self.method = method


class HTTPError(requests.HTTPError):
    """
    Raised when urlopen encounters a 4xx or 5xx error code and the
    raise_errors option is true.
    """

    def __init__(self, response, body=None):
        message = '%s while retrieving %s' % (response.status_code, response.url)
        super(HTTPError, self).__init__(message)
        self.response = response
        self.body = body or self.response.text


class FTPError(requests.HTTPError):
    def __init__(self, url):
        message = 'error while retrieving %s' % url
        super(FTPError, self).__init__(message)


class ThrottledSession(requests.Session):
    def _throttle(self):
        now = time.time()
        diff = self._request_frequency - (now - self._last_request)
        if diff > 0:
            _log.debug("sleeping for %fs" % diff)
            time.sleep(diff)
            self._last_request = time.time()
        else:
            self._last_request = now

    @property
    def requests_per_minute(self):
        return self._requests_per_minute

    @requests_per_minute.setter
    def requests_per_minute(self, value):
        if value > 0:
            self._throttled = True
            self._requests_per_minute = value
            self._request_frequency = 60.0 / value
            self._last_request = 0
        else:
            self._throttled = False
            self._requests_per_minute = 0
            self._request_frequency = 0.0
            self._last_request = 0

    def request(self, method, url, **kwargs):
        if self._throttled:
            self._throttle()
        return super(ThrottledSession, self).request(method, url, **kwargs)


# this object exists because Requests assumes it can call
# resp.raw._original_response.msg.getheaders() and we need to cope with that
class DummyObject(object):
    def getheaders(self, name):
        return ''

    def get_all(self, name, default):
        return default

_dummy = DummyObject()
_dummy._original_response = DummyObject()
_dummy._original_response.msg = DummyObject()


class FTPAdapter(requests.adapters.BaseAdapter):

    def send(self, request, stream=False, timeout=None, verify=False, cert=None, proxies=None):
        if request.method != 'GET':
            raise HTTPMethodUnavailableError("FTP requests do not support method '%s'" %
                                             request.method, request.method)
        try:
            real_resp = urllib_urlopen(request.url, timeout=timeout)
            # we're going to fake a requests.Response with this
            resp = requests.Response()
            resp.status_code = 200
            resp.url = request.url
            resp.headers = {}
            resp._content = real_resp.read()
            resp.raw = _dummy
            return resp
        except urllib_URLError:
            raise FTPError(request.url)


class RetrySession(requests.Session):

    def __init__(self):
        super(RetrySession, self).__init__()
        self._retry_attempts = 0
        self.retry_wait_seconds = 10

    # retry_attempts is a property so that it can't go negative
    @property
    def retry_attempts(self):
        return self._retry_attempts

    @retry_attempts.setter
    def retry_attempts(self, value):
        self._retry_attempts = max(value, 0)

    def accept_response(self, response, **kwargs):
        return response.status_code < 400

    def request(self, method, url, retry_on_404=False, **kwargs):
        # the retry loop
        tries = 0
        exception_raised = None

        while tries <= self.retry_attempts:
            exception_raised = None

            try:
                resp = super(RetrySession, self).request(method, url, **kwargs)
                # break from loop on an accepted response
                if self.accept_response(resp) or (resp.status_code == 404 and not retry_on_404):
                    break

            except (requests.HTTPError, requests.ConnectionError, requests.Timeout) as e:
                exception_raised = e

            # if we're going to retry, sleep first
            tries += 1
            if tries <= self.retry_attempts:
                # twice as long each time
                wait = (self.retry_wait_seconds * (2 ** (tries - 1)))
                _log.debug('sleeping for %s seconds before retry' % wait)
                time.sleep(wait)

        # out of the loop, either an exception was raised or we had a success
        if exception_raised:
            raise exception_raised
        else:
            return resp


# compose sessions, order matters (cache then throttle then retry)
class Scraper(CachingSession, ThrottledSession, RetrySession):
    """
    Scraper is the most important class provided by scrapelib (and generally
    the only one to be instantiated directly).  It provides a large number
    of options allowing for customization.

    Usage is generally just creating an instance with the desired options and
    then using the :meth:`urlopen` & :meth:`urlretrieve` methods of that
    instance.

    :param raise_errors: set to True to raise a :class:`HTTPError`
        on 4xx or 5xx response
    :param requests_per_minute: maximum requests per minute (0 for
        unlimited, defaults to 60)
    :param retry_attempts: number of times to retry if timeout occurs or
        page returns a (non-404) error
    :param retry_wait_seconds: number of seconds to retry after first failure,
        subsequent retries will double this wait
    """
    def __init__(self, raise_errors=True, requests_per_minute=60, retry_attempts=0,
                 retry_wait_seconds=5, header_func=None):

        super(Scraper, self).__init__()
        self.mount('ftp://', FTPAdapter())

        # added by this class
        self.raise_errors = raise_errors

        # added by ThrottledSession
        self.requests_per_minute = requests_per_minute

        # added by RetrySession
        self.retry_attempts = retry_attempts
        self.retry_wait_seconds = retry_wait_seconds

        # added by this class
        self._header_func = header_func

        # added by CachingSession
        self.cache_storage = None
        self.cache_write_only = True

        # non-parameter options
        self.timeout = None
        self.user_agent = _user_agent

    @property
    def user_agent(self):
        return self.headers['User-Agent']

    @user_agent.setter
    def user_agent(self, value):
        self.headers['User-Agent'] = value

    @property
    def disable_compression(self):
        return self.headers['Accept-Encoding'] == 'text/*'

    @disable_compression.setter
    def disable_compression(self, value):
        # disabled: set encoding to text/*
        if value:
            self.headers['Accept-Encoding'] = 'text/*'
        # enabled: if set to text/* pop, otherwise leave unmodified
        elif self.headers.get('Accept-Encoding') == 'text/*':
            self.headers['Accept-Encoding'] = 'gzip, deflate, compress'

    def request(self, method, url, **kwargs):
        _log.info("{0} - {1}".format(method.upper(), url))

        # apply global timeout
        timeout = kwargs.pop('timeout', self.timeout)

        if self._header_func:
            headers = requests.structures.CaseInsensitiveDict(self._header_func(url))
        else:
            headers = {}

<<<<<<< HEAD
        headers = requests.sessions.merge_setting(headers, self.headers)
        headers = requests.sessions.merge_setting(headers, kwargs.pop('headers', {}))
=======
        kwarg_headers = kwargs.pop('headers', {})
        headers = requests.sessions.merge_setting(
            headers, self.headers,
            dict_class=requests.structures.CaseInsensitiveDict)
        headers = requests.sessions.merge_setting(
            kwarg_headers, headers,
            dict_class=requests.structures.CaseInsensitiveDict)
>>>>>>> 4e1560a5

        resp = super(Scraper, self).request(method, url, timeout=timeout, headers=headers,
                                            **kwargs)
        if self.raise_errors and not self.accept_response(resp):
            raise HTTPError(resp)
        return resp

    def urlretrieve(self, url, filename=None, method='GET', body=None, dir=None, **kwargs):
        """
        Save result of a request to a file, similarly to
        :func:`urllib.urlretrieve`.

        If an error is encountered may raise any of the scrapelib
        `exceptions`_.

        A filename may be provided or :meth:`urlretrieve` will safely create a
        temporary file. If a directory is provided, a file will be given a random
        name within the specified directory. Either way, it is the responsibility
        of the caller to ensure that the temporary file is deleted when it is no
        longer needed.

        :param url: URL for request
        :param filename: optional name for file
        :param method: any valid HTTP method, but generally GET or POST
        :param body: optional body for request, to turn parameters into
            an appropriate string use :func:`urllib.urlencode()`
        :param dir: optional directory to place file in
        :returns filename, response: tuple with filename for saved
            response (will be same as given filename if one was given,
            otherwise will be a temp file in the OS temp directory) and
            a :class:`Response` object that can be used to inspect the
            response headers.
        """
        result = self.request(method, url, data=body, **kwargs)
        result.code = result.status_code    # backwards compat

        if not filename:
            fd, filename = tempfile.mkstemp(dir=dir)
            f = os.fdopen(fd, 'wb')
        else:
            f = open(filename, 'wb')

        f.write(result.content)
        f.close()

        return filename, result


_default_scraper = Scraper(requests_per_minute=0)


def urlopen(url, method='GET', body=None, **kwargs):  # pragma: no cover
    return _default_scraper.urlopen(url, method, body, **kwargs)<|MERGE_RESOLUTION|>--- conflicted
+++ resolved
@@ -256,10 +256,6 @@
         else:
             headers = {}
 
-<<<<<<< HEAD
-        headers = requests.sessions.merge_setting(headers, self.headers)
-        headers = requests.sessions.merge_setting(headers, kwargs.pop('headers', {}))
-=======
         kwarg_headers = kwargs.pop('headers', {})
         headers = requests.sessions.merge_setting(
             headers, self.headers,
@@ -267,7 +263,6 @@
         headers = requests.sessions.merge_setting(
             kwarg_headers, headers,
             dict_class=requests.structures.CaseInsensitiveDict)
->>>>>>> 4e1560a5
 
         resp = super(Scraper, self).request(method, url, timeout=timeout, headers=headers,
                                             **kwargs)
